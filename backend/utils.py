--- conflicted
+++ resolved
@@ -18,7 +18,6 @@
 # --- Constants -------------------------------------------------------------------
 
 SYSTEM_PROMPT: Final[str] = (
-<<<<<<< HEAD
  '''
 ###############################
 ###  RECIPE-CHATBOT PROMPT  ###
@@ -167,13 +166,6 @@
 
 '''
 
-=======
-    "You are an expert chef recommending delicious and useful recipes. "
-    "Present only one recipe at a time. If the user doesn't specify what ingredients "
-    "they have available, assume only basic ingredients are available."
-    "Be descriptive in the steps of the recipe, so it is easy to follow."
-    "Have variety in your recipes, don't just recommend the same thing over and over."
->>>>>>> 55f7fd1c
 )
 
 # Fetch configuration *after* we loaded the .env file.
